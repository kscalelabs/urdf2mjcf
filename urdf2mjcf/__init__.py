<<<<<<< HEAD
__version__ = "0.2.35"
=======
__version__ = "0.2.36"
>>>>>>> d28d1e92

from .convert import convert_urdf_to_mjcf as run<|MERGE_RESOLUTION|>--- conflicted
+++ resolved
@@ -1,7 +1,3 @@
-<<<<<<< HEAD
-__version__ = "0.2.35"
-=======
-__version__ = "0.2.36"
->>>>>>> d28d1e92
+__version__ = "0.2.37"
 
 from .convert import convert_urdf_to_mjcf as run